# coding: utf-8

from setuptools import setup, find_packages

from distutils.command.build_py import build_py

import os

with open('README.rst', 'r', encoding='utf8') as file:
    long_description = file.read()

# Get __version__ from libpysal/__init__.py without importing the package
# __version__ has to be defined in the first line
with open('libpysal/__init__.py', 'r') as f:
    exec(f.readline())

# BEFORE importing distutils, remove MANIFEST. distutils doesn't properly
# update it when the contents of directories change.
if os.path.exists('MANIFEST'):
    os.remove('MANIFEST')

def _get_requirements_from_files(groups_files):
    groups_reqlist = {}

    for k,v in groups_files.items():
        with open(v, 'r') as f:
            pkg_list = f.read().splitlines()
        groups_reqlist[k] = pkg_list

    return groups_reqlist

def setup_package():
    # get all file endings and copy whole file names without a file suffix
    # assumes nested directories are only down one level
    _groups_files = {
        'base': 'requirements.txt',
        'plus': 'requirements_plus.txt',
        'dev': 'requirements_dev.txt',
<<<<<<< HEAD
        'docs': 'requirements_docs.txt',
        'tests': 'requirements_tests.txt',

=======
        'docs': 'requirements_docs.txt'
>>>>>>> fd7f7042
    }

    reqs = _get_requirements_from_files(_groups_files)
    install_reqs = reqs.pop('base')
    extras_reqs = reqs

    # get all file endings and copy whole file names without a file suffix
    # assumes nested directories are only down one level
    example_data_files = set()
    for i in os.listdir("libpysal/examples"):
        if i.endswith(('py', 'pyc')):
            continue
        if not os.path.isdir("libpysal/examples/" + i):
            if "." in i:
                glob_name = "examples/*." + i.split(".")[-1]
            else:
                glob_name = "examples/" + i
        else:
            glob_name = "examples/" + i + "/*"

        example_data_files.add(glob_name)

    setup(
        name='libpysal',
        version=__version__,
        description="Core components of PySAL A library of spatial analysis functions.",
        long_description=long_description,
        maintainer="PySAL Developers",
        maintainer_email='pysal-dev@googlegroups.com',
        url='http://pysal.org',
        download_url='https://pypi.python.org/pypi/libpysal',
        license='BSD',
        py_modules=['libpysal'],
        packages=find_packages(),
        test_suite='nose.collector',
        tests_require=['nose'],
        keywords='spatial statistics',
        classifiers=[
            'Development Status :: 5 - Production/Stable',
            'Intended Audience :: Science/Research',
            'Intended Audience :: Developers',
            'Intended Audience :: Education',
            'Topic :: Scientific/Engineering',
            'Topic :: Scientific/Engineering :: GIS',
            'License :: OSI Approved :: BSD License',
            'Programming Language :: Python',
            'Programming Language :: Python :: 3.5',
            'Programming Language :: Python :: 3.6'
        ],
        package_data={'libpysal':list(example_data_files)},
        install_requires=install_reqs,
        extras_require=extras_reqs,
        cmdclass={'build_py': build_py},
        python_requires='>3.4'
    )


if __name__ == '__main__':
    setup_package()<|MERGE_RESOLUTION|>--- conflicted
+++ resolved
@@ -36,13 +36,7 @@
         'base': 'requirements.txt',
         'plus': 'requirements_plus.txt',
         'dev': 'requirements_dev.txt',
-<<<<<<< HEAD
-        'docs': 'requirements_docs.txt',
-        'tests': 'requirements_tests.txt',
-
-=======
         'docs': 'requirements_docs.txt'
->>>>>>> fd7f7042
     }
 
     reqs = _get_requirements_from_files(_groups_files)
