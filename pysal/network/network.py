from collections import defaultdict, OrderedDict
import math
import os
import cPickle
import copy

import numpy as np
import pysal as ps
from pysal.weights.util import get_ids

from analysis import NetworkG, NetworkK, NetworkF
import util


class Network:

    """
    Spatially constrained network representation and analytical functionality.

    Parameters
    -----------
    in_shp : string
             A topoligically correct input shapefile

    Attributes
    ----------
    in_shp : string
             input shapefile name

    adjacencylist : list
                    of lists storing node adjacency

    nodes : dict
            key are tuple of node coords and value is the node ID

    edge_lengths : dict
                   key is a tuple of sorted node IDs representing an edge
                   value is the length

    pointpatterns : dict
                    key is a string name of the pattern
                    value is a point pattern class instance

    node_coords : dict
                  key is th node ID and value are the (x,y) coordinates
                  inverse to nodes

    edges : list
            of edges, where each edge is a sorted tuple of node IDs

    node_list : list
                node IDs

    alldistances : dict
                   key is the node ID
                   value is a list of all distances from the source to all destinations

    Examples
    --------

    Instantiate an instance of a network

    >>> ntw = network.Network(ps.examples.get_path('geodanet/streets.shp'))

    Snap point observations to the network with attribute information

    >>> ntw.snapobservations(ps.examples.get_path('geodanet/crimes.shp'), 'crimes', attribute=True)

    And without attribute information

    >>> ntw.snapobservations(ps.examples.get_path('geodanet/schools.shp'), 'schools', attribute=False)

    """

    def __init__(self, in_shp=None):
        if in_shp:
            self.in_shp = in_shp

            self.adjacencylist = defaultdict(list)
            self.nodes = {}
            self.edge_lengths = {}
            self.edges = []

            self.pointpatterns = {}

            self._extractnetwork()
            self.node_coords = dict((value, key) for key, value in self.nodes.iteritems())

            #This is a spatial representation of the network.
            self.edges = sorted(self.edges)

            #Extract the graph
            self.extractgraph()

            self.node_list = sorted(self.nodes.values())

    def _extractnetwork(self):
        """
        Used internally, to extract a network from a polyline shapefile
        """
        nodecount = 0
        shps = ps.open(self.in_shp)
        for shp in shps:
            vertices = shp.vertices
            for i, v in enumerate(vertices[:-1]):
                try:
                    vid = self.nodes[v]
                except:
                    self.nodes[v] = vid = nodecount
                    nodecount += 1
                try:
                    nvid = self.nodes[vertices[i+1]]
                except:
                    self.nodes[vertices[i+1]] = nvid = nodecount
                    nodecount += 1

                self.adjacencylist[vid].append(nvid)
                self.adjacencylist[nvid].append(vid)

                #Sort the edges so that mono-directional keys can be stored.
                edgenodes = sorted([vid, nvid])
                edge = tuple(edgenodes)
                self.edges.append(edge)
                length = util.compute_length(v, vertices[i+1])
                self.edge_lengths[edge] = length

    def extractgraph(self):
        """
        Using the existing network representation, create a graph based representation,
        by removing all nodes with neighbor incidence of two.  That is, we assume these
        nodes are bridges between nodes with higher incidence.
        """
        self.graphedges = []
        self.edge_to_graph = {}
        self.graph_lengths = {}

        #Find all nodes with cardinality 2
        segment_nodes = []
        for k, v in self.adjacencylist.iteritems():
            #len(v) == 1 #cul-de-sac
            #len(v) == 2 #bridge segment
            #len(v) > 2 #intersection
            if len(v) == 2:
                segment_nodes.append(k)

        #Start with a copy of the spatial representation and iteratively
        # remove edges deemed to be segments
        self.graphedges = copy.deepcopy(self.edges)
        self.graph_lengths = copy.deepcopy(self.edge_lengths)
        self.graph_to_edges = {}  #Mapping all the edges contained within a single graph represented edge

        bridges = []
        for s in segment_nodes:
            bridge = [s]
            neighbors = self._yieldneighbor(s, segment_nodes, bridge)
            while neighbors:
                cnode = neighbors.pop()
                segment_nodes.remove(cnode)
                bridge.append(cnode)
                newneighbors = self._yieldneighbor(cnode, segment_nodes, bridge)
                neighbors += newneighbors
            bridges.append(bridge)

        for bridge in bridges:
            if len(bridge) == 1:
                n = self.adjacencylist[bridge[0]]
                newedge = tuple(sorted([n[0], n[1]]))
                #Identify the edges to be removed
                e1 = tuple(sorted([bridge[0], n[0]]))
                e2 = tuple(sorted([bridge[0], n[1]]))
                #Remove from the graph
                self.graphedges.remove(e1)
                self.graphedges.remove(e2)
                #Remove from the edge lengths
                length_e1 = self.edge_lengths[e1]
                length_e2 = self.edge_lengths[e2]
                self.graph_lengths.pop(e1, None)
                self.graph_lengths.pop(e2, None)
                self.graph_lengths[newedge] = length_e1 + length_e2
                #Update the pointers
                self.graph_to_edges[e1] = newedge
                self.graph_to_edges[e2] = newedge
            else:
                cumulative_length = 0
                startend = {}
                redundant = set([])
                for b in bridge:
                    for n in self.adjacencylist[b]:
                        if n not in bridge:
                            startend[b] = n
                        else:
                            redundant.add(tuple(sorted([b,n])))

                newedge = tuple(sorted(startend.values()))
                for k, v in startend.iteritems():
                    redundant.add(tuple(sorted([k,v])))

                for r in redundant:
                    self.graphedges.remove(r)
                    cumulative_length += self.edge_lengths[r]
                    self.graph_lengths.pop(r, None)
                    self.graph_to_edges[r] = newedge
                self.graph_lengths[newedge] = cumulative_length

            self.graphedges.append(newedge)
        self.graphedges = sorted(self.graphedges)

    def _yieldneighbor(self, node, segment_nodes, bridge):
        """
        Used internally, this method traverses a bridge segement
        to find the source and destination nodes.
        """
        n = []
        for i in self.adjacencylist[node]:
            if i in segment_nodes and i not in bridge:
                n.append(i)
        return n

    def contiguityweights(self, graph=True, weightings=None):
        """
        Create a contiguity based W object

        Parameters
        ----------
        graph : boolean
                {True, False } controls whether the W is generated using the spatial
                representation or the graph representation

        weightings : dict
                     of lists of weightings for each edge

        Returns
        -------
         : W
           A PySAL W Object representing the binary adjacency of the network

        Examples
        --------
        >>> w = ntw.contiguityweights(graph=False)

        Using the W object, access to ESDA functionality is provided.  First,
        a vector of attributes is created for all edges with observations.

        >>> w = ntw.contiguityweights(graph=False)
        >>> edges = w.neighbors.keys()
        >>> y = np.zeros(len(edges))
        >>> for i, e in enumerate(edges):
        >>>     if e in counts.keys():
        >>>         y[i] = counts[e]

        Next, a standard call ot Moran is made and the result placed into `res`

        >>> res = ps.esda.moran.Moran(y, ntw.w, permutations=99)

        """

        neighbors = {}
        neighbors = OrderedDict()

        if graph:
            edges = self.graphedges
        else:
            edges = self.edges

        if weightings:
            weights = {}
        else:
            weights = None

        for key in edges:
            neighbors[key] = []
            if weightings:
                weights[key] = []

            for neigh in edges:
                if key == neigh:
                    continue
                if key[0] == neigh[0] or key[0] == neigh[1] or key[1] == neigh[0] or key[1] == neigh[1]:
                    neighbors[key].append(neigh)
                    if weightings:
                        weights[key].append(weightings[neigh])
                #TODO: Add a break condition - everything is sorted, so we know when we have stepped beyond a possible neighbor.
                #if key[1] > neigh[1]:  #NOT THIS
                    #break

        return ps.weights.W(neighbors, weights=weights)

    def distancebandweights(self, threshold):
        """
        Create distance based weights
        """
        try:
            hasattr(self.alldistances)
        except:
            self.node_distance_matrix()

        neighbor_query = np.where(self.distancematrix < threshold)
        neighbors = defaultdict(list)
        for i, n in enumerate(neighbor_query[0]):
            neigh = neighbor_query[1][i]
            if n != neigh:
                neighbors[n].append(neighbor_query[1][i])

        self.w = ps.weights.W(neighbors)

    def snapobservations(self, shapefile, name, idvariable=None, attribute=None):
        """
        Snap a point pattern shapefile to this network object.  The point pattern
        is the stored in the network.pointpattern['key'] attribute of the network
        object.

        Parameters
        ----------
        shapefile : str
                    The PATH to the shapefile

        name : str
               Name to be assigned to the point dataset

        idvariable : str
                     Column name to be used as ID variable

        attribute : bool
                    Defines whether attributes should be extracted

        Returns
        -------

        """

        self.pointpatterns[name] = PointPattern(shapefile, idvariable=idvariable, attribute=attribute)
        self._snap_to_edge(self.pointpatterns[name])

    def compute_distance_to_nodes(self, x, y, edge):
        """
        Given an observation on a network edge, return the distance to the two
        nodes that bound that end.

        Parameters
        ----------
        x : float
            x-coordinate of the snapped point
        y : float
            y-coordiante of the snapped point

       edge : tuple
              (node0, node1) representation of the network edge

        Returns
        --------
        d1 : float
             the distance to node0, always the node with the lesser id

        d2 : float
             the distance to node1, always the node with the greater id
        """

        d1 = util.compute_length((x,y), self.node_coords[edge[0]])
        d2 = util.compute_length((x,y), self.node_coords[edge[1]])
        return d1, d2

    def _snap_to_edge(self, pointpattern):
        """
        Used internally to snap point observations to network edges.

        Parameters
        -----------
        pointpattern : obj
                       PySAL Point Pattern Object

        Returns
        --------
        obs_to_edge : dict
                      with edge as key and list of points as value

        edge_to_obs : dict
                      with point id as key and edge tuple as value

        dist_to_node : dict
                       with edge as key and tuple of distances to nodes as value
        """

        obs_to_edge = {}
        dist_to_node = {}

        pointpattern.snapped_coordinates = {}

        for pt_index, point in pointpattern.points.iteritems():
            x0 = point['coordinates'][0]
            y0 = point['coordinates'][1]

            d = {}
            vectors = {}
            c = 0

            #Components of this for loop can be pre computed and cached, like denom to distance =
            for edge in self.edges:
                xi = self.node_coords[edge[0]][0]
                yi = self.node_coords[edge[0]][1]
                xi1 = self.node_coords[edge[1]][0]
                yi1 = self.node_coords[edge[1]][1]

                num = ((yi1 - yi)*(x0-xi)-(xi1-xi)*(y0-yi))
                denom = ((yi1-yi)**2 + (xi1-xi)**2)
                k = num / float(denom)
                distance = abs(num) / math.sqrt(((yi1-yi)**2 + (xi1-xi)**2))
                vectors[c] = (xi, xi1, yi, yi1,k,edge)
                d[distance] = c
                c += 1

            min_dist = SortedEdges(sorted(d.items()))

            for dist, vector_id in min_dist.iteritems():
                value = vectors[vector_id]
                xi = value[0]
                xi1 = value[1]
                yi = value[2]
                yi1 = value[3]
                k = value[4]
                edge = value[5]

                #Okabe Method
                x = x0 - k * (yi1 - yi)
                y = y0 + k * (xi1 - xi)

                #Compute the distance from the new point to the nodes
                d1, d2 = self.compute_distance_to_nodes(x, y, edge)

                if xi <= x <= xi1 or xi1 <= x <= xi and yi <= y <= yi1 or yi1 <=y <= yi:
                    #print "{} intersections edge {} at {}".format(pt_index, edge, (x,y))
                    #We are assuming undirected - this should never be true.
                    if edge not in obs_to_edge.keys():
                        obs_to_edge[edge] = {pt_index: (x,y)}
                    else:
                        obs_to_edge[edge][pt_index] =  (x,y)
                    dist_to_node[pt_index] = {edge[0]:d1, edge[1]:d2}
                    pointpattern.snapped_coordinates[pt_index] = (x,y)

                    break
                else:
                    #either pi or pi+1 are the nearest point on that edge.
                    #If this point is closer than the next distance, we can break, the
                    # observation intersects the node with the shorter
                    # distance.
                    pi = (xi, yi)
                    pi1 = (xi1, yi1)
                    p0 = (x0,y0)
                    #Maybe this call to ps.cg should go as well - as per the call in the class above
                    dist_pi = ps.cg.standalone.get_points_dist(p0, pi)
                    dist_pi1 = ps.cg.standalone.get_points_dist(p0, pi1)

                    if dist_pi < dist_pi1:
                        node_dist = dist_pi
                        (x,y) = pi
                    else:
                        node_dist = dist_pi1
                        (x,y) = pi1

                    d1, d2 = self.compute_distance_to_nodes(x, y, edge)

                    if node_dist < min_dist.next_key(dist):
                        if edge not in obs_to_edge.keys():
                            obs_to_edge[edge] = {pt_index: (x, y)}
                        else:
                            obs_to_edge[edge][pt_index] =  (x, y)
                        dist_to_node[pt_index] = {edge[0]:d1, edge[1]:d2}
                        pointpattern.snapped_coordinates[pt_index] = (x,y)
                        break

        obs_to_node = defaultdict(list)
        for k, v in obs_to_edge.iteritems():
            keys = v.keys()
            obs_to_node[k[0]] = keys
            obs_to_node[k[1]] = keys

        pointpattern.obs_to_edge = obs_to_edge
        pointpattern.dist_to_node = dist_to_node
        pointpattern.obs_to_node = obs_to_node

    def count_per_edge(self, obs_on_network, graph=True):
        """
        Compute the counts per edge.

        Parameters
        ----------
        obs_on_network : dict
                         of observations on the network
                         {(edge): {pt_id: (coords)}} or {edge: [(coord), (coord), (coord)]}
        Returns
        -------
        counts: dict {(edge):count}

        Example
        -------

        Note that this passes the obs_to_edge attribute of a point pattern
        snapped to the network.

        >>> counts = ntw.count_per_edge(ntw.pointpatterns['crimes'].obs_to_edge,
                            graph=False)

        """
        counts = {}
        if graph:
            for key, observations in obs_on_network.iteritems():
                cnt = len(observations)
                if key in self.graph_to_edges.keys():
                    key = self.graph_to_edges[key]
                try:
                    counts[key] += cnt
                except:
                    counts[key] = cnt
        else:
            for key in obs_on_network.iterkeys():
                counts[key] = len(obs_on_network[key])
        return counts

    def _newpoint_coords(self, edge, distance):
        """
        Used internally to compute new point coordinates during snapping
        """
        x1 = self.node_coords[edge[0]][0]
        y1 = self.node_coords[edge[0]][1]
        x2 = self.node_coords[edge[1]][0]
        y2 = self.node_coords[edge[1]][1]
        m = (y2 - y1) / (x2 - x1)
        if x1 > x2:
            x0 = x1 - distance / math.sqrt(1 + m**2)
        elif x1 < x2:
            x0 = x1 + distance / math.sqrt(1 + m**2)
        y0 = m * (x0 - x1) + y1
        return x0, y0

    def simulate_observations(self, count, distribution='uniform'):
        """
        Generate a simulated point pattern on the network.

        Parameters
        ----------
        count : integer
                number of points to create or mean of the distribution
                if not 'uniform'

        distribution : string
                       {'uniform', 'poisson'} distribution of random points

        Returns
        -------
        random_pts : dict
                     key is the edge tuple
                     value is a list of new point coordinates

        Example
        -------

        >>> npts = ntw.pointpatterns['crimes'].npoints
        >>> sim = ntw.simulate_observations(npts)
        >>> sim
        <network.SimulatedPointPattern instance at 0x1133d8710>

        """
        simpts = SimulatedPointPattern()

        #Cumulative Network Length
        edges = []
        lengths = np.zeros(len(self.edge_lengths))
        for i, key in enumerate(self.edge_lengths.iterkeys()):
            edges.append(key)
            lengths[i] = self.edge_lengths[key]
        stops = np.cumsum(lengths)
        totallength = stops[-1]

        if distribution is 'uniform':
            nrandompts = np.random.uniform(0, totallength, size=(count,))
        elif distribution is 'poisson':
            nrandompts = np.random.uniform(0, totallength, size=(np.random.poisson(count),))

        for i, r in enumerate(nrandompts):
            idx = np.where(r < stops)[0][0]
            assignment_edge = edges[idx]
            distance_from_start = stops[idx] - r
            #Populate the coordinates dict
            x0, y0 = self._newpoint_coords(assignment_edge, distance_from_start)
            simpts.snapped_coordinates[i] = (x0, y0)
            simpts.obs_to_node[assignment_edge[0]].append(i)
            simpts.obs_to_node[assignment_edge[1]].append(i)

            #Populate the distance to node
            simpts.dist_to_node[i] = {assignment_edge[0] : distance_from_start,
                    assignment_edge[1] : self.edge_lengths[edges[idx]] - distance_from_start}

            simpts.points = simpts.snapped_coordinates

        return simpts

    def enum_links_node(self, v0):
        """
        Returns the edges (links) around node

        Parameters
        -----------
        v0 : int
             node id

        Returns
        --------
        links : list
                list of tuple edge adjacent to the node
        """
        links = []
        neighbornodes =  self.adjacencylist[v0]
        for n in neighbornodes:
            links.append(tuple(sorted([n, v0])))
        return links

    def node_distance_matrix(self):
        self.alldistances = {}
        nnodes = len(self.node_list)
        self.distancematrix = np.empty((nnodes, nnodes))
        for node in self.node_list:
            distance, pred = util.dijkstra(self, self.edge_lengths, node, n=float('inf'))
            pred = np.array(pred)
            tree = util.generatetree(pred)
            self.alldistances[node] = (distance, tree)
            self.distancematrix[node] = distance

    def allneighbordistances(self, sourcepattern, destpattern=None):
        """
        Compute either all distances between i and j in a single point pattern
        or all distances between each i from a source pattern and all j
        from a destination pattern

        Parameters
        ----------
        sourcepattern : str
                        The key of a point pattern snapped to the network.

        destpattern :str
                    (Optional) The key of a point pattern snapped to the network.

        Returns
        -------
        nearest : array (n,n)
                  An array or shape n,n storing distances between all points

        """

        if not hasattr(self,'alldistances'):
            self.node_distance_matrix()



        src_indices = sourcepattern.points.keys()
        nsource_pts = len(src_indices)
        dist_to_node = sourcepattern.dist_to_node
        if destpattern == None:
            destpattern = sourcepattern
        dest_indices = destpattern.points.keys()
        ndest_pts = len(dest_indices)

        searchpts = copy.deepcopy(dest_indices)
        nearest  = np.empty((nsource_pts, ndest_pts))
        nearest[:] = np.inf

        searchnodes = {}
        for s in searchpts:
            e1, e2 = dist_to_node[s].keys()
            searchnodes[s] = (e1, e2)

        for p1 in src_indices:
            #Get the source nodes and dist to source nodes
            source1, source2 = searchnodes[p1]
            # distance from node1 to p, distance from node2 to p
            sdist1, sdist2 = dist_to_node[p1].values()
<<<<<<< HEAD
=======
            sdist = sdist1, sdist2
            set1 = set(searchnodes[p1])
>>>>>>> 93650ac1

            searchpts.remove(p1)
            for p2 in searchpts:
                dest1, dest2 = searchnodes[p2]
<<<<<<< HEAD
                ddist1, ddist2 = dist_to_node[p2].values()
                d11 = self.alldistances[source1][0][dest1]
                d21 = self.alldistances[source2][0][dest1]
                d12 = self.alldistances[source1][0][dest2]
                d22 = self.alldistances[source2][0][dest2]

                # find shortest distance from path passing through each of two origin nodes
                # to first destination node
                sd_1 = d11 + sdist1
                sd_21 = d21 + sdist2
                if sd_1 > sd_21:
                    sd_1 = sd_21
                # now add point to node one distance on destination edge
                len_1 = sd_1 + ddist1


                # repeat but now for paths entering at second node of second edge
                sd_2 = d12 + sdist1
                sd_22 = d22 + sdist2
                b = 0
                if sd_2 > sd_22:
                    sd_2 = sd_22
                len_2 = sd_2 + ddist2

                # now find shortest length path between the point 1 on edge 1 and
                # point 2 on edge 2, and assign
                sp_12 = len_1
                if len_1 > len_2:
                    sp_12 = len_2
                nearest[p1, p2] =  sp_12
                nearest[p2, p1] = sp_12
                #print p1,p2, sp_12
=======
                set2 = set(searchnodes[p2])
                if set1 == set2: #same edge
                    x1,y1 = sourcepattern.snapped_coordinates[p1]
                    x2,y2 = destpattern.snapped_coordinates[p2]
                    xd = x1-x2
                    yd = y1-y2 
                    nearest[p1,p2] = np.sqrt(xd*xd + yd*yd)
                    nearest[p2,p1] = nearest[p1,p2]

                else:
                    ddist1, ddist2 = dist_to_node[p2].values()
                    d11 = self.alldistances[source1][0][dest1]
                    d21 = self.alldistances[source2][0][dest1]
                    d12 = self.alldistances[source1][0][dest2]
                    d22 = self.alldistances[source2][0][dest2]

                    # find shortest distance from path passing through each of two origin nodes
                    # to first destination node
                    sd_1 = d11 + sdist1
                    sd_21 = d21 + sdist2
                    if sd_1 > sd_21:
                        sd_1 = sd_21
                    # now add point to node one distance on destination edge
                    len_1 = sd_1 + ddist1


                    # repeat but now for paths entering at second node of second edge
                    sd_2 = d12 + sdist1
                    sd_22 = d22 + sdist2
                    b = 0
                    if sd_2 > sd_22:
                        sd_2 = sd_22
                        b = 1
                    len_2 = sd_2 + ddist2

                    # now find shortest length path between the point 1 on edge 1 and
                    # point 2 on edge 2, and assign
                    sp_12 = len_1
                    if len_1 > len_2:
                        sp_12 = len_2
                    nearest[p1, p2] =  sp_12
                    nearest[p2, p1] = sp_12
                    #print p1,p2, sp_12
        
>>>>>>> 93650ac1
        np.fill_diagonal(nearest, np.nan)
        return nearest

    def nearestneighbordistances(self, sourcepattern, destpattern=None):
        """
        Compute the interpattern nearest neighbor distances or the intrapattern
        nearest neight distances between a source pattern and a destination pattern.

        Parameters
        ----------
        sourcepattern   str The key of a point pattern snapped to the network.

        destpattern      str (Optional) The key of a point pattern snapped to the network.

        Returns
        -------
        nearest         ndarray (n,2) With column[:,0] containing the id of the nearest
                        neighbor and column [:,1] containing the distance.
        """

        if not sourcepattern in self.pointpatterns.keys():
            print "Key Error: Available point patterns are {}".format(self.pointpatterns.key())
            return

        if not hasattr(self,'alldistances'):
            self.node_distance_matrix()

        print sourcepattern
        pt_indices = self.pointpatterns[sourcepattern].points.keys()
        dist_to_node = self.pointpatterns[sourcepattern].dist_to_node
        nearest = np.zeros((len(pt_indices), 2), dtype=np.float32)
        nearest[:,1] = np.inf

        if destpattern == None:
            destpattern = sourcepattern

        searchpts = copy.deepcopy(pt_indices)


        searchnodes = {}
        for s in searchpts:
            e1, e2 = dist_to_node[s].keys()
            searchnodes[s] = (e1, e2)

        for p1 in pt_indices:
            #Get the source nodes and dist to source nodes
            source1, source2 = searchnodes[p1]
            sdist1, sdist2 = dist_to_node[p1].values()

            searchpts.remove(p1)
            for p2 in searchpts:
                dest1, dest2 = searchnodes[p2]
                ddist1, ddist2 = dist_to_node[p2].values()
                source1_to_dest1 = sdist1 + self.alldistances[source1][0][dest1] + ddist1
                source1_to_dest2 = sdist1 + self.alldistances[source1][0][dest2] + ddist2
                source2_to_dest1 = sdist2 + self.alldistances[source2][0][dest1] + ddist1
                source2_to_dest2 = sdist2 + self.alldistances[source2][0][dest2] + ddist2


                if source1_to_dest1 < nearest[p1, 1]:
                    nearest[p1, 0] = p2
                    nearest[p1, 1] = source1_to_dest1
                if source1_to_dest1 < nearest[p2, 1]:
                    nearest[p2, 0] = p1
                    nearest[p2, 1] = source1_to_dest1

                if source1_to_dest2 < nearest[p1, 1]:
                    nearest[p1, 0] = p2
                    nearest[p1, 1] = source1_to_dest2
                if source1_to_dest1 < nearest[p2, 1]:
                    nearest[p2, 0] = p1
                    nearest[p2, 1] = source1_to_dest2

                if source2_to_dest1 < nearest[p1, 1]:
                    nearest[p1, 0] = p2
                    nearest[p1, 1] = source2_to_dest1
                if source2_to_dest1 < nearest[p2, 1]:
                    nearest[p2, 0] = p1
                    nearest[p2, 1] = source2_to_dest1

                if source2_to_dest2 < nearest[p1, 1]:
                    nearest[p1, 0] = p2
                    nearest[p1, 1] = source2_to_dest2
                if source2_to_dest2 < nearest[p2, 1]:
                    nearest[p2, 0] = p1
                    nearest[p2, 1] = source2_to_dest2

        return nearest

    def NetworkF(self, pointpattern, nsteps=10, permutations=99,
                 threshold=0.2, distribution='uniform',
                 lowerbound=None, upperbound=None):
        """
        Computes a network constrained F-Function

        Parameters
        ----------
        pointpattern : object
                       A PySAL point pattern object

        nsteps : int
                 The number of steps at which the count of the nearest
                 neighbors is computed

        permutations : int
                       The number of permutations to perform (default 99)

        threshold : float
                    The level at which significance is computed.  0.5 would be 97.5% and 2.5%

        distribution : str
                       The distirbution from which random points are sampled: uniform or poisson

        lowerbound : float
                     The lower bound at which the G-function is computed. (default 0)

        upperbound : float
                     The upper bound at which the G-function is computed.
                     Defaults to the maximum pbserved nearest neighbor distance.

        Returns
        --------
        NetworkF : object
                   A NetworkF class instance


        """
        return NetworkF(self, pointpattern, nsteps=nsteps,
                        permutations=permutations,threshold=threshold,
                        distribution=distribution,lowerbound=lowerbound,
                        upperbound=upperbound)

    def NetworkG(self, pointpattern, nsteps=10, permutations=99,
                 threshold=0.5, distribution='uniform',
                 lowerbound=None, upperbound=None):
        """
        Computes a network constrained G-Function

        Parameters
        ----------
        pointpattern : object
                       A PySAL point pattern object

        nsteps : int
                 The number of steps at which the count of the nearest
                 neighbors is computed

        permutations : int
                       The number of permutations to perform (default 99)

        threshold : float
                    The level at which significance is computed.  0.5 would be 97.5% and 2.5%

        distribution : str
                       The distirbution from which random points are sampled: uniform or poisson

        lowerbound : float
                     The lower bound at which the G-function is computed. (default 0)

        upperbound : float
                     The upper bound at which the G-function is computed.
                     Defaults to the maximum pbserved nearest neighbor distance.

        Returns
        --------
        NetworkG : object
                   A NetworkG class object
        """

        return NetworkG(self, pointpattern, nsteps=nsteps,
                        permutations=permutations,threshold=threshold,
                        distribution=distribution,lowerbound=lowerbound,
                        upperbound=upperbound)

    def NetworkK(self, pointpattern, nsteps=10, permutations=99,
                 threshold=0.5, distribution='uniform',
                 lowerbound=None, upperbound=None):
        """
        Computes a network constrained G-Function

        Parameters
        ----------
        pointpattern : object
                       A PySAL point pattern object

        nsteps : int
                 The number of steps at which the count of the nearest
                 neighbors is computed

        permutations : int
                       The number of permutations to perform (default 99)

        threshold : float
                    The level at which significance is computed.  0.5 would be 97.5% and 2.5%

        distribution : str
                       The distirbution from which random points are sampled: uniform or poisson

        lowerbound : float
                     The lower bound at which the G-function is computed. (default 0)

        upperbound : float
                     The upper bound at which the G-function is computed.
                     Defaults to the maximum pbserved nearest neighbor distance.

        Returns
        -------
        NetworkK : object
                   A network K class object
        """
        return NetworkK(self, pointpattern, nsteps=nsteps,
                        permutations=permutations,threshold=threshold,
                        distribution=distribution,lowerbound=lowerbound,
                        upperbound=upperbound)

    def segment_edges(self, distance):
        """
        Segment all of the edges in the network at either
        a fixed distance or a fixed number of segments.

        Parameters
        -----------
        distance : float
                   The distance at which edges are split

        Returns
        -------
        sn : object
             PySAL Network Object

        Example
        -------

        >>> n200 = ntw.segment_edges(200.0)

        """

        sn = Network()
        sn.adjacencylist = copy.deepcopy(self.adjacencylist)
        sn.edge_lengths = copy.deepcopy(self.edge_lengths)
        sn.edges = set(copy.deepcopy(self.edges))
        sn.node_coords = copy.deepcopy(self.node_coords)
        sn.node_list = copy.deepcopy(self.node_list)
        sn.nodes = copy.deepcopy(self.nodes)
        sn.pointpatterns = copy.deepcopy(self.pointpatterns)
        sn.in_shp = self.in_shp

        current_node_id = max(self.nodes.values())

        newedges = set()
        removeedges = set()
        for e in sn.edges:
            length = sn.edge_lengths[e]
            interval = distance

            totallength = 0
            currentstart = startnode = e[0]
            endnode = e[1]

            #If the edge will be segmented, remove the
            # current edge from the adjacency list
            if interval < length:
                sn.adjacencylist[e[0]].remove(e[1])
                sn.adjacencylist[e[1]].remove(e[0])
                sn.edge_lengths.pop(e, None)
                removeedges.add(e)
            else:
                continue

            while totallength < length:
                currentstop = current_node_id
                if totallength + interval > length:
                    currentstop = endnode
                    interval = length - totallength
                    totallength = length
                else:
                    current_node_id += 1
                    currentstop = current_node_id
                    totallength += interval

                    #Compute the new node coordinate
                    newx, newy = self._newpoint_coords(e, totallength)

                    #Update node_list
                    if currentstop not in sn.node_list:
                        sn.node_list.append(currentstop)

                    #Update nodes and node_coords
                    sn.node_coords[currentstop] = newx, newy
                    sn.nodes[(newx, newy)] = currentstop

                #Update the adjacencylist
                sn.adjacencylist[currentstart].append(currentstop)
                sn.adjacencylist[currentstop].append(currentstart)


                #Add the new edge to the edge dict
                #Iterating over this, so we need to add after iterating
                newedges.add(tuple(sorted([currentstart, currentstop])))

                #Modify edge_lengths
                sn.edge_lengths[tuple(sorted([currentstart, currentstop]))] = interval

                #Increment the start to the stop
                currentstart = currentstop

        sn.edges.update(newedges)
        sn.edges.difference_update(removeedges)
        sn.edges = list(sn.edges)
        #Update the point pattern snapping
        for instance in sn.pointpatterns.itervalues():
            sn._snap_to_edge(instance)

        return sn

    def savenetwork(self, filename):
        """
        Save a network to disk as a binary file

        Parameters
        ----------
        filename : str
                   The filename where the network should be saved.
                   This should be a full PATH or the file is saved
                   whereever this method is called from.

        Example
        --------

        >>> ntw.savenetwork('mynetwork.pkl')

        """
        with open(filename, 'wb') as networkout:
            cPickle.dump(self, networkout, protocol=2)

    @staticmethod
    def loadnetwork(filename):
        with open(filename, 'rb') as networkin:
            self = cPickle.load(networkin)

        return self


class PointPattern():
    def __init__(self, shapefile, idvariable=None, attribute=False):
        self.points = {}
        self.npoints = 0

        if idvariable:
            ids = get_ids(shapefile, idvariable)
        else:
            ids = None

        pts = ps.open(shapefile)

        #Get attributes if requested
        if attribute == True:
            dbname = os.path.splitext(shapefile)[0] + '.dbf'
            db = ps.open(dbname)
        else:
            db = None

        for i, pt in enumerate(pts):
            if ids and db:
                self.points[ids[i]] = {'coordinates':pt, 'properties':db[i]}
            elif ids and not db:
                self.points[ids[i]] = {'coordinates':pt, 'properties':None}
            elif not ids and db:
                self.points[i] = {'coordinates':pt, 'properties':db[i]}
            else:
                self.points[i] = {'coordinates':pt, 'properties':None}

        pts.close()
        if db:
            db.close()
        self.npoints = len(self.points.keys())


class SimulatedPointPattern():
    """
    Struct style class to mirror the Point Pattern Class.

    If the PointPattern class has methods, it might make sense to
    make this a child of that class.
    """
    def __init__(self):
        self.npoints = 0
        self.obs_to_edge = {}
        self.obs_to_node = defaultdict(list)
        self.dist_to_node = {}
        self.snapped_coordinates = {}


class SortedEdges(OrderedDict):
    def next_key(self, key):
        next = self._OrderedDict__map[key][1]
        if next is self._OrderedDict__root:
            raise ValueError("{!r} is the last key.".format(key))
        return next[2]
    def first_key(self):
        for key in self: return key
        raise ValueError("No sorted edges remain.")<|MERGE_RESOLUTION|>--- conflicted
+++ resolved
@@ -340,10 +340,11 @@
         ----------
         x : float
             x-coordinate of the snapped point
+
         y : float
             y-coordiante of the snapped point
 
-       edge : tuple
+        edge : tuple
               (node0, node1) representation of the network edge
 
         Returns
@@ -672,55 +673,16 @@
             source1, source2 = searchnodes[p1]
             # distance from node1 to p, distance from node2 to p
             sdist1, sdist2 = dist_to_node[p1].values()
-<<<<<<< HEAD
-=======
-            sdist = sdist1, sdist2
-            set1 = set(searchnodes[p1])
->>>>>>> 93650ac1
 
             searchpts.remove(p1)
             for p2 in searchpts:
                 dest1, dest2 = searchnodes[p2]
-<<<<<<< HEAD
-                ddist1, ddist2 = dist_to_node[p2].values()
-                d11 = self.alldistances[source1][0][dest1]
-                d21 = self.alldistances[source2][0][dest1]
-                d12 = self.alldistances[source1][0][dest2]
-                d22 = self.alldistances[source2][0][dest2]
-
-                # find shortest distance from path passing through each of two origin nodes
-                # to first destination node
-                sd_1 = d11 + sdist1
-                sd_21 = d21 + sdist2
-                if sd_1 > sd_21:
-                    sd_1 = sd_21
-                # now add point to node one distance on destination edge
-                len_1 = sd_1 + ddist1
-
-
-                # repeat but now for paths entering at second node of second edge
-                sd_2 = d12 + sdist1
-                sd_22 = d22 + sdist2
-                b = 0
-                if sd_2 > sd_22:
-                    sd_2 = sd_22
-                len_2 = sd_2 + ddist2
-
-                # now find shortest length path between the point 1 on edge 1 and
-                # point 2 on edge 2, and assign
-                sp_12 = len_1
-                if len_1 > len_2:
-                    sp_12 = len_2
-                nearest[p1, p2] =  sp_12
-                nearest[p2, p1] = sp_12
-                #print p1,p2, sp_12
-=======
                 set2 = set(searchnodes[p2])
                 if set1 == set2: #same edge
                     x1,y1 = sourcepattern.snapped_coordinates[p1]
                     x2,y2 = destpattern.snapped_coordinates[p2]
                     xd = x1-x2
-                    yd = y1-y2 
+                    yd = y1-y2
                     nearest[p1,p2] = np.sqrt(xd*xd + yd*yd)
                     nearest[p2,p1] = nearest[p1,p2]
 
@@ -758,8 +720,6 @@
                     nearest[p1, p2] =  sp_12
                     nearest[p2, p1] = sp_12
                     #print p1,p2, sp_12
-        
->>>>>>> 93650ac1
         np.fill_diagonal(nearest, np.nan)
         return nearest
 
