# pylint: disable-msg=C0103, C0301
"""
Pure Python implementation of RTree spatial index.

Adaptation of
http://code.google.com/p/pyrtree/

R-tree.
see doc/ref/r-tree-clustering-split-algo.pdf
"""

__author__ = "Sergio J. Rey"

__all__ = ["RTree", "Rect", "Rtree"]


import array
import numpy
import random
import time

MAXCHILDREN = 10
MAX_KMEANS = 5
BUFFER = numpy.finfo(float).eps


class Rect(object):
    """A rectangle class that stores an axis aligned rectangle and two flags
    (swapped_x and swapped_y). The flags are stored implicitly via swaps in
    the order of minx/y and maxx/y.
    """

    __slots__ = ("x", "y", "xx", "yy", "swapped_x", "swapped_y")

    def __getstate__(self) -> tuple:
        return (self.x, self.y, self.xx, self.yy, self.swapped_x, self.swapped_y)

    def __setstate__(self, state: tuple):
        self.x, self.y, self.xx, self.yy, self.swapped_x, self.swapped_y = state

<<<<<<< HEAD
    def __init__(self, minx: float, miny: float, maxx: float, maxy: float):

=======
    def __init__(self, minx, miny, maxx, maxy):
>>>>>>> 533229c2
        self.swapped_x = maxx < minx
        self.swapped_y = maxy < miny
        self.x = minx
        self.y = miny
        self.xx = maxx
        self.yy = maxy

        if self.swapped_x:
            self.x, self.xx = maxx, minx
        if self.swapped_y:
            self.y, self.yy = maxy, miny

    def coords(self) -> tuple:
        """Return the coordinates of the rectangle."""

        return self.x, self.y, self.xx, self.yy

    def overlap(self, orect):
        """Return the overlapping area of two rectangles.
        
        Parameters
        ----------
        orect : libpysal.cg.Rect
            Another rectangle.
        
        Returns
        -------
        overlapping_area : float
            The area of the overlap between ``orect`` and ``self``.
        
        """

        overlapping_area = self.intersect(orect).area()

        return overlapping_area

    def write_raw_coords(self, toarray, idx: int):
        """Write the raw coordinates of the rectangle."""

        toarray[idx] = self.x
        toarray[idx + 1] = self.y
        toarray[idx + 2] = self.xx
        toarray[idx + 3] = self.yy
        if self.swapped_x:
            toarray[idx] = self.xx
            toarray[idx + 2] = self.x
        if self.swapped_y:
            toarray[idx + 1] = self.yy
            toarray[idx + 3] = self.y

    def area(self) -> float:
        """Calculate the area of the rectangle."""

        w = self.xx - self.x
        h = self.yy - self.y

        return w * h

    def extent(self) -> tuple:
        """Return the extent of the rectangle in the form: (minx, minx, width, height)."""

        x = self.x
        y = self.y

        return (x, y, self.xx - x, self.yy - y)

    def grow(self, amt=None, sf=0.5):
        """Grow the bounds of a rectangle.
        
        Parameters
        ----------
        amt : float
            The amount to grow the rectangle. Default is ``None``, which
            triggers the value of ``BUFFER``.
        sf : float
            The scale factor for ``amt``. Default is ``0.5``.
            
        Returns
        -------
        rect : libpysal.cg.Rect
            A new rectangle grown by ``amt`` and scaled by ``sf``.
        
        """

        if not amt:
            amt = BUFFER
        a = amt * sf
        rect = Rect(self.x - a, self.y - a, self.xx + a, self.yy + a)

        return rect

    def intersect(self, o):
        """Find the intersection of two rectangles.
        
        Parameters
        ----------
        o : libpysal.cg.Rect
            Another rectangle.
            
        Returns
        -------
        intersection : {libpysal.cg.NullRect, libpysal.cg.Rect}
            The intersecting part of ``o`` and ``self``.

        """

        intersection = None

        if self is NullRect:
            intersection = NullRect
        elif o is NullRect:
            intersection = NullRect

        if not intersection:

            nx, ny = max(self.x, o.x), max(self.y, o.y)
            nx2, ny2 = min(self.xx, o.xx), min(self.yy, o.yy)
            w, h = nx2 - nx, ny2 - ny

            if w <= 0 or h <= 0:
                intersection = NullRect
            else:
                intersection = Rect(nx, ny, nx2, ny2)

        return intersection

    def does_contain(self, o):
<<<<<<< HEAD
        """Check whether the rectangle contains the other rectangle.
        
        Parameters
        ----------
        o : libpysal.cg.Rect
            Another rectangle.
        
        Returns
        -------
        dc : bool
            ``True`` if ``self`` contains ``o`` otherwise ``False``.
        
        """

        dc = self.does_containpoint((o.x, o.y)) and self.does_containpoint((o.xx, o.yy))

        return dc

    def does_intersect(self, o):
        """Check whether the rectangles interect.
        
        Parameters
        ----------
        o : libpysal.cg.Rect
            Another rectangle.
        
        Returns
        -------
        dcp : bool
            ``True`` if ``self`` intersects ``o`` otherwise ``False``.
        
        """

        di = self.intersect(o).area() > 0

        return di
=======
        return self.does_containpoint((o.x, o.y)) and self.does_containpoint(
            (o.xx, o.yy)
        )

    def does_intersect(self, o):
        return self.intersect(o).area() > 0
>>>>>>> 533229c2

    def does_containpoint(self, p):
        """Check whether the rectangle contains a point or not.
        
        Parameters
        ----------
        p : libpysal.cg.Point
            A point.
        
        Returns
        -------
        dcp : bool
            ``True`` if ``self`` contains ``p`` otherwise ``False``.
        
        """

        x, y = p
<<<<<<< HEAD
        dcp = x >= self.x and x <= self.xx and y >= self.y and y <= self.yy
=======
        return x >= self.x and x <= self.xx and y >= self.y and y <= self.yy
>>>>>>> 533229c2

        return dcp

    def union(self, o):
        """Union two rectangles.
        
        Parameters
        ----------
        o : libpysal.cg.Rect
            Another rectangle.
        
        Returns
        -------
        res : libpysal.cg.Rect
            The union of ``o`` and ``self``.

        """

        if o is NullRect:
            res = Rect(self.x, self.y, self.xx, self.yy)
        elif self is NullRect:
            res = Rect(o.x, o.y, o.xx, o.yy)
        else:
            x = self.x
            y = self.y
            xx = self.xx
            yy = self.yy
            ox = o.x
            oy = o.y
            oxx = o.xx
            oyy = o.yy

            nx = x if x < ox else ox
            ny = y if y < oy else oy
            nx2 = xx if xx > oxx else oxx
            ny2 = yy if yy > oyy else oyy

            res = Rect(nx, ny, nx2, ny2)

        return res

    def union_point(self, o):
        """Union the rectangle and a point
        
        Parameters
        ----------
        o : libpysal.cg.Point
            A point.
        
        Returns
        -------
        res : libpysal.cg.Rect
            The union of ``o`` and ``self``.

        """

        x, y = o
        res = self.union(Rect(x, y, x, y))

        return res

    def diagonal_sq(self) -> float:
        """Calculate the squared diagonal of the rectangle."""

        if self is NullRect:
            diag_sq = 0.0

        else:
            w = self.xx - self.x
            h = self.yy - self.y
            diag_sq = w * w + h * h

        return diag_sq

    def diagonal(self) -> float:
        """Calculate the diagonal of the rectangle."""

        return numpy.sqrt(self.diagonal_sq())



NullRect = Rect(0.0, 0.0, 0.0, 0.0)
NullRect.swapped_x = False
NullRect.swapped_y = False


def union_all(kids):
    """Create union of all child rectangles.
    
    Parameters
    ----------
    kids : list
        A list of ``libpysal.cg._NodeCursor`` objects.
    
    Returns
    -------
    cur : {libpysal.cg.Rect, libpysal.cg.NullRect}
        The unioned result of all child rectangles.
    
    """

    cur = NullRect
    for k in kids:
        cur = cur.union(k.rect)
<<<<<<< HEAD

    assert False == cur.swapped_x

=======
    assert False == cur.swapped_x
>>>>>>> 533229c2
    return cur


def Rtree():
    return RTree()


class RTree(object):
    """An RTree for efficiently querying space based on intersecting rectangles.
    
    Attributes
    ----------
    count : int
        The number of nodes in the tree.
    stats : dict
        Tree generation statistics.
    leaf_count : int
        The number of leaves (objects) in the tree.
    rect_pool : array.array
        The pool of rectangles in the tree in the form
        :math:`[ax1, ay1, ax2, ay2, bx1, by1, bx2, by2, ..., nx1, ny1, nx2, ny2]`
        where the first set of 4 coordinates is the bounding box of the root node
        and each successive set of 4 coordinates is the bounding box of a leaf node.
    node_pool : array.array
        The pool of node IDs in the tree.
    leaf_pool : list
        The pool of leaf objects in the tree.
    cursor : libpysal.cg._NodeCursor
        The non-root node and all its children.
    
    Examples
    --------
    
    Instantiate an ``RTree``.
    
    >>> from libpysal.cg import RTree, Chain
    >>> segments = [
    ...     [(0.0, 1.5), (1.5, 1.5)],
    ...     [(1.5, 1.5), (3.0, 1.5)],
    ...     [(1.5, 1.5), (1.5, 0.0)],
    ...     [(1.5, 1.5), (1.5, 3.0)]
    ... ]
    >>> segments = [Chain([p1, p2]) for p1, p2 in segments]
    >>> rt = RTree()
    >>> for segment in segments:
    ...     rt.insert(segment, Rect(*segment.bounding_box).grow(sf=10.))
    
    Examine the tree generation statistics. The statistics here
    are all 0 due to the simple structure of the tree in this example.
    
    >>> rt.stats
    {'overflow_f': 0,
     'avg_overflow_t_f': 0.0,
     'longest_overflow': 0.0,
     'longest_kmeans': 0.0,
     'sum_kmeans_iter_f': 0,
     'count_kmeans_iter_f': 0,
     'avg_kmeans_iter_f': 0.0}
    
    Examine the number of nodes and leaves.
    There five nodes and four leaves (the root plus its four children).
    
    >>> rt.count, rt.leaf_count
    (5, 4)
    
    The pool of nodes are the node IDs in the tree.
    
    >>> rt.node_pool
    array('L', [0, 4, 0, 0, 1, 1, 2, 2, 3, 3])
    
    The pool of leaves are the geometric objects that were inserted into the tree.
    
    >>> rt.leaf_pool[0].vertices
    [(0.0, 1.5), (1.5, 1.5)]
    
    The pool of rectangles are the bounds of partitioned space in the tree.
    Examine the first one.
    
    >>> rt.rect_pool[:4]
    array('d', [-2.220446049250313e-15, -2.220446049250313e-15, 3.000000000000002, 3.000000000000002])
    
    Add the bounding box of a leaf to the tree manually.
    
    >>> rt.add(Chain(((2,2), (4,4))), (2,2,4,4))
    >>> rt.count, rt.leaf_count
    (6, 5)
    
    Query the tree for an intersection. One object is contained in this query.
    
    >>> rt.intersection([.4, 2.1, .9, 2.6])[0].vertices
    [(0.5, 2), (1, 2.5)]
    
    Query the tree with a much larger box. All objects are contained in this query.
    
    >>> len(rt.intersection([-1, -1, 4, 4])) == rt.leaf_count
    True
    
    Query the tree with box outside the tree objects.
    No objects are contained in this query.
    
    >>> rt.intersection([5, 5, 6, 6])
    []
    
    """

    def __init__(self):

        self.count = 0
        self.stats = {
            "overflow_f": 0,
            "avg_overflow_t_f": 0.0,
            "longest_overflow": 0.0,
            "longest_kmeans": 0.0,
            "sum_kmeans_iter_f": 0,
            "count_kmeans_iter_f": 0,
            "avg_kmeans_iter_f": 0.0,
        }

        # This round: not using objects directly -- they take up too much memory, and
        #   efficiency goes down the toilet (obviously) if things start to page. Less
        #   obviously: using object graph directly leads to really long GC pause times,
        #   too. Instead, it uses pools of arrays:
        self.count = 0
        self.leaf_count = 0
        self.rect_pool = array.array("d")
        self.node_pool = array.array("L")
<<<<<<< HEAD

        # leaf objects.
        self.leaf_pool = []
=======
        self.leaf_pool = []  # leaf objects.
>>>>>>> 533229c2

        self.cursor = _NodeCursor.create(self, NullRect)

    def _ensure_pool(self, idx: int):
        """Ensure sufficient slots in rectangle and node pools."""

        bb_len, pool_slot = 4, [0]
        node_len = int(bb_len / 2)
        if len(self.rect_pool) < (bb_len * idx):
            self.rect_pool.extend(pool_slot * bb_len)
            self.node_pool.extend(pool_slot * node_len)

    def insert(self, o, orect):
        """Insert an object and its bounding box into the tree.
        
        Parameters
        ----------
        o : libpysal.cg.{Point, Chain, Rectangle, Polygon}
            The object to insert into the tree.
        orect : ibpysal.cg.Rect
            The object's bounding box.
        
        """

        self.cursor.insert(o, orect)
        assert self.cursor.index == 0

    def query_rect(self, r):
        """Query a rectangle.
        
        Parameters
        ----------
        r : {tuple, libpysal.cg.Point}
            The bounding box of the rectangle in question;
            a :math:`(minx,miny,maxx,maxy)` set of coordinates.
        
        Yields
        ------
        x : generator
            ``libpysal.cg._NodeCursor`` objects.
        """

        for x in self.cursor.query_rect(r):
            yield x

    def query_point(self, p):
        """Query a point.
        
        Parameters
        ----------
        p : {tuple, libpysal.cg.Point}
            The point in question; an :math:`(x,y)` coordinate.
        
        Yields
        ------
        x : generator
            ``libpysal.cg._NodeCursor`` objects.
        """

        for x in self.cursor.query_point(p):
            yield x

    def walk(self, pred):
        """Walk the tree structure with ``pred`` (a function)."""

        return self.cursor.walk(pred)

    def intersection(self, boundingbox):
        """Query for an intersection between leaves in the ``RTree``
        and the bounding box of an object.
        
        Parameters
        ----------
        boundingbox : list
            The bounding box: ``[minx, miny, maxx, maxy]``.
        
        Returns
        -------
        objs : list
            A list of objects whose bounding
            boxes intersect with the query bounding box.

        """

        # grow the bounding box slightly to handle coincident edges
        qr = Rect(*boundingbox).grow(sf=10.0)

        objs = [r.leaf_obj() for r in self.query_rect(qr) if r.is_leaf()]

        return objs

    def add(self, id, boundingbox):
        """Add the bounding box of a leaf to the ``RTree`` manually with a specified ID.

        Parameters
        ----------
        id : int
            An object id.
        boundingbox : list
            The bounding box: ``[minx, miny, maxx, maxy]``.
        
        """

        self.cursor.insert(id, Rect(*boundingbox))


class _NodeCursor(object):
    """An internal class for keeping track of, and reorganizing,
    the structure and composition of the ``RTree``.
    
    Parameters
    ----------
    rooto : libpysal.cg.{Point, Chain, Rectangle, Polygon}
        The object from which the node will be generated.
    index : int
        The ID of the node.
    rect : libpysal.cg.Rect
        The bounding rectangle of the leaf object.
    first_child : int
        The ID of the first child of the node.
    next_sibling : int
        The ID of the sibling of the node.
    
    Attributes
    ----------
    root : libpysal.cg.RTree
        The root node of the tree.
    npool : array.array
        See ``RTree.node_pool``.
    rpool : array.array
        See ``RTree.rect_pool``.
    
    """

    @classmethod
    def create(cls, rooto, rect):
        """Create a node in the tree structure.
        
        Parameters
        ----------
        rooto : libpysal.cg.{Point, Chain, Rectangle, Polygon}
            The object from which the node will be generated.
        index : int
            The ID of the node.
        rect : libpysal.cg.Rect
            The bounding rectangle of the leaf object.
        
        Returns
        -------
        retv : libpysal.cg._NodeCursor
            The generated node.
        
        """

        idx = rooto.count
        rooto.count += 1

        rooto._ensure_pool(idx + 1)
<<<<<<< HEAD
=======
        # rooto.node_pool.extend([0,0])
        # rooto.rect_pool.extend([0,0,0,0])
>>>>>>> 533229c2

        retv = _NodeCursor(rooto, idx, rect, 0, 0)

        retv._save_back()

        return retv

    @classmethod
    def create_with_children(cls, children, rooto):
        """Create a non-leaf node in the tree structure.
        
        Parameters
        ----------
        children : list
            The child nodes of the node to be generated
        rooto : libpysal.cg.{Point, Chain, Rectangle, Polygon}
            The object from which the node will be generated.
        
        Returns
        -------
        nc : libpysal.cg._NodeCursor
            The generated node with children.
        
        """
        rect = union_all([c for c in children])
        nr = Rect(rect.x, rect.y, rect.xx, rect.yy)
<<<<<<< HEAD

        assert not rect.swapped_x
        nc = _NodeCursor.create(rooto, rect)
        nc._set_children(children)

=======
        assert not rect.swapped_x
        nc = _NodeCursor.create(rooto, rect)
        nc._set_children(children)
>>>>>>> 533229c2
        assert not nc.is_leaf()
        return nc

    @classmethod
    def create_leaf(cls, rooto, leaf_obj, leaf_rect):
        """Create a leaf node in the tree structure.
        
        Parameters
        ----------
        rooto : libpysal.cg.{Point, Chain, Rectangle, Polygon}
            The object from which the node will be generated.
        leaf_obj : libpysal.cg.{Point, Chain, Rectangle, Polygon}
            The leaf object.
        leaf_rect : libpysal.cg.Rect
            The bounding rectangle of the leaf object.
        
        Returns
        -------
        res : libpysal.cg._NodeCursor
            The generated leaf node.
        
        """

        rect = Rect(leaf_rect.x, leaf_rect.y, leaf_rect.xx, leaf_rect.yy)

        # Mark as leaf by setting the xswap flag.
        rect.swapped_x = True
        res = _NodeCursor.create(rooto, rect)
        idx = res.index
        res.first_child = rooto.leaf_count
        rooto.leaf_count += 1
        res.next_sibling = 0
        rooto.leaf_pool.append(leaf_obj)
        res._save_back()
        res._become(idx)
<<<<<<< HEAD

        assert res.is_leaf()
        return res

    __slots__ = (
        "root",
        "npool",
        "rpool",
        "index",
        "rect",
        "next_sibling",
        "first_child",
    )

    def __getstate__(self) -> tuple:
        return (
            self.root,
            self.npool,
            self.rpool,
            self.index,
            self.rect,
            self.next_sibling,
            self.first_child,
        )

    def __setstate__(self, state: tuple):
=======
        assert res.is_leaf()
        return res

    __slots__ = (
        "root",
        "npool",
        "rpool",
        "index",
        "rect",
        "next_sibling",
        "first_child",
    )

    def __getstate__(self):
        return (
            self.root,
            self.npool,
            self.rpool,
            self.index,
            self.rect,
            self.next_sibling,
            self.first_child,
        )

    def __setstate__(self, state):
>>>>>>> 533229c2
        (
            self.root,
            self.npool,
            self.rpool,
            self.index,
            self.rect,
            self.next_sibling,
            self.first_child,
        ) = state

    def __init__(self, rooto, index, rect, first_child, next_sibling):

        self.root = rooto
        self.rpool = rooto.rect_pool
        self.npool = rooto.node_pool
        self.index = index
        self.rect = rect
        self.next_sibling = next_sibling
        self.first_child = first_child

    def walk(self, predicate):
<<<<<<< HEAD
        """Walk the tree structure with ``predicate`` (a function)."""

=======
>>>>>>> 533229c2
        if predicate(self, self.leaf_obj()):
            yield self
            if not self.is_leaf():
                for c in self.children():
                    for cr in c.walk(predicate):
                        yield cr

    def query_rect(self, r):
<<<<<<< HEAD
        """Yield objects that intersect with the rectangle (``r``)."""
=======
        """ Return things that intersect with 'r'. """
>>>>>>> 533229c2

        def p(o, x):
            return r.does_intersect(o.rect)

        for rr in self.walk(p):
            yield rr

    def query_point(self, point):
<<<<<<< HEAD
        """Yield objects that intersect with the point (``point``)."""
=======
        """ Query by a point """
>>>>>>> 533229c2

        def p(o, x):
            return o.rect.does_containpoint(point)

        for rr in self.walk(p):
            yield rr

    def lift(self):
<<<<<<< HEAD
        """Promote a node to (potentially) rearrange the
        tree structure for optimal clustering.
        
        Called from ``_NodeCursor._balance()``.
        
        Returns
        -------
        lifted : libpysal.cg._NodeCursor
            The lifted node.
        
        """

        lifted = _NodeCursor(
            self.root, self.index, self.rect, self.first_child, self.next_sibling
        )

        return lifted

    def _become(self, index: int):
        """Have ``self`` become node ``index``."""
=======
        return _NodeCursor(
            self.root, self.index, self.rect, self.first_child, self.next_sibling
        )
>>>>>>> 533229c2

        recti = index * 4
        nodei = index * 2
        rp = self.rpool
        x = rp[recti]
        y = rp[recti + 1]
        xx = rp[recti + 2]
        yy = rp[recti + 3]

        if x == 0.0 and y == 0.0 and xx == 0.0 and yy == 0.0:
            self.rect = NullRect
        else:
            self.rect = Rect(x, y, xx, yy)

        self.next_sibling = self.npool[nodei]
        self.first_child = self.npool[nodei + 1]
        self.index = index

    def is_leaf(self) -> bool:
        """Return ``True`` if the node is a leaf, otherwise ``False``."""

        return self.rect.swapped_x

    def has_children(self) -> bool:
        """Return ``True`` if the node has children, otherwise ``False``."""

        return not self.is_leaf() and 0 != self.first_child

    def holds_leaves(self) -> bool:
        """Return ``True`` if the node holds leaves, otherwise ``False``."""

        if 0 == self.first_child:
            return True
        else:
            return self.has_children() and self.get_first_child().is_leaf()

    def get_first_child(self):
        """Get the first child of a node.
        
        Returns
        -------
        c : libpysal.cg._NodeCursor
            The first child of the specified node.
        
        """

        fc = self.first_child
        c = _NodeCursor(self.root, 0, NullRect, 0, 0)
        c._become(self.first_child)

        return c

    def leaf_obj(self):
        """Return the leaf object if the node is a leaf, other return ``None``."""

        if self.is_leaf():
            return self.root.leaf_pool[self.first_child]
        else:
            return None

    def _save_back(self):
        """Save a node back into the tree structure."""

        rp = self.rpool
        recti = self.index * 4
        nodei = self.index * 2

        if self.rect is not NullRect:
            self.rect.write_raw_coords(rp, recti)
        else:
            rp[recti] = 0
            rp[recti + 1] = 0
            rp[recti + 2] = 0
            rp[recti + 3] = 0

        self.npool[nodei] = self.next_sibling
        self.npool[nodei + 1] = self.first_child

    def nchildren(self) -> int:
        """The number of children nodes."""

        i = self.index
        c = 0
        for x in self.children():
            c += 1

        return c

    def insert(self, leafo, leafrect):
        """Insert a leaf object into the tree. See
        ``RTree.insert(o, orect)`` for parameter description.
        
        """

        index = self.index

        # tail recursion, made into loop:
        while True:
            if self.holds_leaves():
                self.rect = self.rect.union(leafrect)
                self._insert_child(_NodeCursor.create_leaf(self.root, leafo, leafrect))

                self._balance()

                # done: become the original again
                self._become(index)
                return
            else:
                # Not holding leaves, move down a level in the tree:

                # ----------------------
                # Micro-optimization:
                #   inlining union() calls -- logic is:
                #       ignored, child = min(
                #           [
                #               ((c.rect.union(leafrect)).area() - c.rect.area(),c.index)
                #               for c in self.children()
                #           ]
                #       )
                child = None
                minarea = -1.0
                for c in self.children():
                    x, y, xx, yy = c.rect.coords()
                    lx, ly, lxx, lyy = leafrect.coords()
                    nx = x if x < lx else lx
                    nxx = xx if xx > lxx else lxx
                    ny = y if y < ly else ly
                    nyy = yy if yy > lyy else lyy
                    a = (nxx - nx) * (nyy - ny)
                    if minarea < 0 or a < minarea:
                        minarea = a
                        child = c.index
                # End micro-optimization
                # ----------------------

                self.rect = self.rect.union(leafrect)
                self._save_back()
                # recurse.
                self._become(child)

    def _balance(self):
<<<<<<< HEAD
        """Balance the leaf layout where possible through ``k_means_cluster()``
        and ``silhouette_coeff()`` for (heuristically) optimal clusterings of
        nodes in the tree structure after the child count of a node has grown
        past the maximum allowed number (see ``MAXCHILDREN``).
        
        Called from ``_NodeCursor.insert()``.
        """

=======
>>>>>>> 533229c2
        if self.nchildren() <= MAXCHILDREN:
            return

        t = time.process_time()

        cur_score = -10

        s_children = [c.lift() for c in self.children()]

<<<<<<< HEAD
        clusterings = [
            k_means_cluster(self.root, k, s_children) for k in range(2, MAX_KMEANS)
        ]
        score, bestcluster = max([(silhouette_coeff(c), c) for c in clusterings])

        # generate the (heuristically) optimally-balanced cluster of nodes
=======
        memo = {}

        clusterings = [
            k_means_cluster(self.root, k, s_children) for k in range(2, MAX_KMEANS)
        ]
        score, bestcluster = max([(silhouette_coeff(c, memo), c) for c in clusterings])

>>>>>>> 533229c2
        nodes = [
            _NodeCursor.create_with_children(c, self.root)
            for c in bestcluster
            if len(c) > 0
        ]

        self._set_children(nodes)

        dur = time.process_time() - t
        c = float(self.root.stats["overflow_f"])
        oa = self.root.stats["avg_overflow_t_f"]
        self.root.stats["avg_overflow_t_f"] = (dur / (c + 1.0)) + (c * oa / (c + 1.0))
        self.root.stats["overflow_f"] += 1
        self.root.stats["longest_overflow"] = max(
            self.root.stats["longest_overflow"], dur
        )
<<<<<<< HEAD

    def _set_children(self, cs: list):
        """Set up the (new/altered) leaf tree structure.
        
        Called from ``_NodeCursor.create_with_children()``
        and ``_NodeCursor._balance()``.
        
        """
=======
>>>>>>> 533229c2

        self.first_child = 0

        if 0 == len(cs):
            return

        pred = None
        for c in cs:
            if pred is not None:
                pred.next_sibling = c.index
                pred._save_back()
            if 0 == self.first_child:
                self.first_child = c.index
            pred = c
        pred.next_sibling = 0
        pred._save_back()
        self._save_back()

    def _insert_child(self, c):
        """Internal function for child node insertion. 
        Called from ``_NodeCursor.insert()``.
        
        Parameters
        ----------
        c : libpysal.cg._NodeCursor
            A child ``libpysal.cg._NodeCursor`` object.
        
        """

        c.next_sibling = self.first_child
        self.first_child = c.index
        c._save_back()
        self._save_back()

    def children(self):
<<<<<<< HEAD
        """Yield the children of a node."""

=======
>>>>>>> 533229c2
        if 0 == self.first_child:
            return

        idx = self.index
        fc = self.first_child
        ns = self.next_sibling
        r = self.rect

        self._become(self.first_child)
        while True:
            yield self
            if 0 == self.next_sibling:
                break
            else:
                self._become(self.next_sibling)

        # Go back to becoming the same node we were.
        # self._become(idx)
        self.index = idx
        self.first_child = fc
        self.next_sibling = ns
        self.rect = r


def avg_diagonals(node, onodes):
    """Calculate the mean diagonals.
    
    Parameters
    ----------
    node : libpysal.cg._NodeCursor
        The target node in question.
    onodes : ist
        A list of ``libpysal.cg._NodeCursor`` objects.
    
    Returns
    -------
    diag_avg : float
        The mean diagonal distance of ``node`` and ``onodes``.
    
    """

    nidx = node.index
    sv = 0.0
    diag = 0.0
    memo_tab = {}

    for onode in onodes:
        k1 = (nidx, onode.index)
        k2 = (onode.index, nidx)

        if k1 in memo_tab:
            diag = memo_tab[k1]
        elif k2 in memo_tab:
            diag = memo_tab[k2]
        else:
            diag = node.rect.union(onode.rect).diagonal()
            memo_tab[k1] = diag

        sv += diag

    diag_avg = sv / len(onodes)

    return diag_avg


def silhouette_w(node, cluster, next_closest_cluster):
    """Calculate a silhouette score between a certain node and 2 clusters:
    
    Parameters
    ----------
    node : libpysal.cg._NodeCursor
        The target node in question.
    cluster : list
        A list of ``libpysal.cg._NodeCursor`` objects.
    next_closest_cluster : list
        Another list of ``libpysal.cg._NodeCursor`` objects.
    
    Returns
    -------
    silw : float
        The silhouette score between ``{node, cluster}``
        and ``{node, next_closest_cluster}``.
    
    """

    ndist = avg_diagonals(node, cluster)
    sdist = avg_diagonals(node, next_closest_cluster)

    silw = (sdist - ndist) / max(sdist, ndist)

    return silw


def silhouette_coeff(clustering):
    """Calculate how well defined the clusters are. A score of ``1`` indicates
    the clusters are well defined, a score of ``0`` indicates the clusters are
    undefined, and a score of ``-1`` indicates the clusters are defined
    incorrectly.
    
    Parameters
    ----------
    clustering : list
        A list of ``libpysal.cg._NodeCursor`` objects.
    
    Returns
    -------
    silcoeff : float
        Score for how well defined the clusters are.
        
    """

    # special case for a clustering of 1.0
    if len(clustering) == 1:
        silcoeff = 1.0

    else:
        coeffs = []
        for cluster in clustering:
            others = [c for c in clustering if c is not cluster]
            others_cntr = [center_of_gravity(c) for c in others]
            ws = [
                silhouette_w(node, cluster, others[closest(others_cntr, node)])
                for node in cluster
            ]
            cluster_coeff = sum(ws) / len(ws)
            coeffs.append(cluster_coeff)

<<<<<<< HEAD
        silcoeff = sum(coeffs) / len(coeffs)

    return silcoeff
=======
def silhouette_coeff(clustering, memo_tab):
    # special case for a clustering of 1.0
    if len(clustering) == 1:
        return 1.0

    coeffs = []
    for cluster in clustering:
        others = [c for c in clustering if c is not cluster]
        others_cntr = [center_of_gravity(c) for c in others]
        ws = [
            silhouette_w(node, cluster, others[closest(others_cntr, node)], memo_tab)
            for node in cluster
        ]
        cluster_coeff = sum(ws) / len(ws)
        coeffs.append(cluster_coeff)
    return sum(coeffs) / len(coeffs)
>>>>>>> 533229c2


def center_of_gravity(nodes):
    """Find the center of gravity of multiple nodes.
    
    Parameters
    ----------
    nodes : list
        A list of ``libpysal.cg.RTree`` and ``libpysal.cg._NodeCursor`` objects.
    
    Returns
    -------
    cog : float
        The center of gravity of multiple nodes.
    
    """

    totarea = 0.0
    xs, ys = 0, 0
    for n in nodes:
        if n.rect is not NullRect:
            x, y, w, h = n.rect.extent()
            a = w * h
            xs = xs + (a * (x + (0.5 * w)))
            ys = ys + (a * (y + (0.5 * h)))
            totarea = totarea + a

    cog = (xs / totarea), (ys / totarea)

    return cog


def closest(centroids, node):
    """Find the closest controid to the node's center of gravity.
    
    Parameters
    ----------
    centroids : list
        A list of (x, y) coordinates for the center of other clusters.
    node : libpysal.cg_NodeCursor
        A ``libpysal.cg._NodeCursor`` instance.
    
    Returns
    -------
    ridx : int
        The index of the nearest centroid of other cluster.

    """

    x, y = center_of_gravity([node])
    dist = -1
    ridx = -1

    for (i, (xx, yy)) in enumerate(centroids):
        dsq = ((xx - x) ** 2) + ((yy - y) ** 2)
        if -1 == dist or dsq < dist:
            dist = dsq
            ridx = i

    return ridx


def k_means_cluster(root, k, nodes):
    """Find ``k`` clusters.
    
    Parameters
    ----------
    root : libpysal.cg.RTree
        An ``libpysal.cg.RTree`` instance.
    k : int
        The number clusters to find.
    nodes : list
        A list of ``libpysal.cg.RTree`` and ``libpysal.cg._NodeCursor`` objects.
    
    Returns
    -------
    clusters : list
        Updated versions of ``nodes`` defining new clusters.
    
    """

    t = time.process_time()
    if len(nodes) <= k:
        clusters = [[n] for n in nodes]
        return clusters

    ns = list(nodes)
    root.stats["count_kmeans_iter_f"] += 1

    # Initialize: take n random nodes.
<<<<<<< HEAD
    #   random.shuffle(ns)
=======
    # random.shuffle(ns)

>>>>>>> 533229c2
    cluster_starts = ns[:k]
    cluster_centers = [center_of_gravity([n]) for n in ns[:k]]

    # Loop until stable:
    while True:
        root.stats["sum_kmeans_iter_f"] += 1
        clusters = [[] for c in cluster_centers]

        for n in ns:
            idx = closest(cluster_centers, n)
            clusters[idx].append(n)

        # FIXME HACK TODO: is it okay for there to be empty clusters?
        clusters = [c for c in clusters if len(c) > 0]

        for c in clusters:
            if len(c) == 0:
<<<<<<< HEAD
                print("Error....")
                print(("Nodes: %d, centers: %s." % (len(ns), repr(cluster_centers))))
=======
                print("Errorrr....")
                print(("Nodes: %d, centers: %s" % (len(ns), repr(cluster_centers))))
>>>>>>> 533229c2

            assert len(c) > 0

        rest = ns
        first = False

        new_cluster_centers = [center_of_gravity(c) for c in clusters]
        if new_cluster_centers == cluster_centers:
            root.stats["avg_kmeans_iter_f"] = float(
                root.stats["sum_kmeans_iter_f"] / root.stats["count_kmeans_iter_f"]
            )
            root.stats["longest_kmeans"] = max(
                root.stats["longest_kmeans"], (time.process_time() - t)
            )
            return clusters
        else:
            cluster_centers = new_cluster_centers<|MERGE_RESOLUTION|>--- conflicted
+++ resolved
@@ -38,12 +38,8 @@
     def __setstate__(self, state: tuple):
         self.x, self.y, self.xx, self.yy, self.swapped_x, self.swapped_y = state
 
-<<<<<<< HEAD
     def __init__(self, minx: float, miny: float, maxx: float, maxy: float):
 
-=======
-    def __init__(self, minx, miny, maxx, maxy):
->>>>>>> 533229c2
         self.swapped_x = maxx < minx
         self.swapped_y = maxy < miny
         self.x = minx
@@ -171,7 +167,6 @@
         return intersection
 
     def does_contain(self, o):
-<<<<<<< HEAD
         """Check whether the rectangle contains the other rectangle.
         
         Parameters
@@ -208,14 +203,6 @@
         di = self.intersect(o).area() > 0
 
         return di
-=======
-        return self.does_containpoint((o.x, o.y)) and self.does_containpoint(
-            (o.xx, o.yy)
-        )
-
-    def does_intersect(self, o):
-        return self.intersect(o).area() > 0
->>>>>>> 533229c2
 
     def does_containpoint(self, p):
         """Check whether the rectangle contains a point or not.
@@ -233,11 +220,8 @@
         """
 
         x, y = p
-<<<<<<< HEAD
+
         dcp = x >= self.x and x <= self.xx and y >= self.y and y <= self.yy
-=======
-        return x >= self.x and x <= self.xx and y >= self.y and y <= self.yy
->>>>>>> 533229c2
 
         return dcp
 
@@ -318,7 +302,6 @@
         return numpy.sqrt(self.diagonal_sq())
 
 
-
 NullRect = Rect(0.0, 0.0, 0.0, 0.0)
 NullRect.swapped_x = False
 NullRect.swapped_y = False
@@ -342,13 +325,9 @@
     cur = NullRect
     for k in kids:
         cur = cur.union(k.rect)
-<<<<<<< HEAD
 
     assert False == cur.swapped_x
 
-=======
-    assert False == cur.swapped_x
->>>>>>> 533229c2
     return cur
 
 
@@ -475,13 +454,9 @@
         self.leaf_count = 0
         self.rect_pool = array.array("d")
         self.node_pool = array.array("L")
-<<<<<<< HEAD
 
         # leaf objects.
         self.leaf_pool = []
-=======
-        self.leaf_pool = []  # leaf objects.
->>>>>>> 533229c2
 
         self.cursor = _NodeCursor.create(self, NullRect)
 
@@ -640,11 +615,6 @@
         rooto.count += 1
 
         rooto._ensure_pool(idx + 1)
-<<<<<<< HEAD
-=======
-        # rooto.node_pool.extend([0,0])
-        # rooto.rect_pool.extend([0,0,0,0])
->>>>>>> 533229c2
 
         retv = _NodeCursor(rooto, idx, rect, 0, 0)
 
@@ -671,17 +641,11 @@
         """
         rect = union_all([c for c in children])
         nr = Rect(rect.x, rect.y, rect.xx, rect.yy)
-<<<<<<< HEAD
 
         assert not rect.swapped_x
         nc = _NodeCursor.create(rooto, rect)
         nc._set_children(children)
 
-=======
-        assert not rect.swapped_x
-        nc = _NodeCursor.create(rooto, rect)
-        nc._set_children(children)
->>>>>>> 533229c2
         assert not nc.is_leaf()
         return nc
 
@@ -717,7 +681,6 @@
         rooto.leaf_pool.append(leaf_obj)
         res._save_back()
         res._become(idx)
-<<<<<<< HEAD
 
         assert res.is_leaf()
         return res
@@ -744,33 +707,6 @@
         )
 
     def __setstate__(self, state: tuple):
-=======
-        assert res.is_leaf()
-        return res
-
-    __slots__ = (
-        "root",
-        "npool",
-        "rpool",
-        "index",
-        "rect",
-        "next_sibling",
-        "first_child",
-    )
-
-    def __getstate__(self):
-        return (
-            self.root,
-            self.npool,
-            self.rpool,
-            self.index,
-            self.rect,
-            self.next_sibling,
-            self.first_child,
-        )
-
-    def __setstate__(self, state):
->>>>>>> 533229c2
         (
             self.root,
             self.npool,
@@ -792,11 +728,8 @@
         self.first_child = first_child
 
     def walk(self, predicate):
-<<<<<<< HEAD
         """Walk the tree structure with ``predicate`` (a function)."""
 
-=======
->>>>>>> 533229c2
         if predicate(self, self.leaf_obj()):
             yield self
             if not self.is_leaf():
@@ -805,11 +738,7 @@
                         yield cr
 
     def query_rect(self, r):
-<<<<<<< HEAD
         """Yield objects that intersect with the rectangle (``r``)."""
-=======
-        """ Return things that intersect with 'r'. """
->>>>>>> 533229c2
 
         def p(o, x):
             return r.does_intersect(o.rect)
@@ -818,11 +747,7 @@
             yield rr
 
     def query_point(self, point):
-<<<<<<< HEAD
         """Yield objects that intersect with the point (``point``)."""
-=======
-        """ Query by a point """
->>>>>>> 533229c2
 
         def p(o, x):
             return o.rect.does_containpoint(point)
@@ -831,7 +756,6 @@
             yield rr
 
     def lift(self):
-<<<<<<< HEAD
         """Promote a node to (potentially) rearrange the
         tree structure for optimal clustering.
         
@@ -852,11 +776,6 @@
 
     def _become(self, index: int):
         """Have ``self`` become node ``index``."""
-=======
-        return _NodeCursor(
-            self.root, self.index, self.rect, self.first_child, self.next_sibling
-        )
->>>>>>> 533229c2
 
         recti = index * 4
         nodei = index * 2
@@ -998,7 +917,6 @@
                 self._become(child)
 
     def _balance(self):
-<<<<<<< HEAD
         """Balance the leaf layout where possible through ``k_means_cluster()``
         and ``silhouette_coeff()`` for (heuristically) optimal clusterings of
         nodes in the tree structure after the child count of a node has grown
@@ -1007,8 +925,6 @@
         Called from ``_NodeCursor.insert()``.
         """
 
-=======
->>>>>>> 533229c2
         if self.nchildren() <= MAXCHILDREN:
             return
 
@@ -1018,22 +934,12 @@
 
         s_children = [c.lift() for c in self.children()]
 
-<<<<<<< HEAD
         clusterings = [
             k_means_cluster(self.root, k, s_children) for k in range(2, MAX_KMEANS)
         ]
         score, bestcluster = max([(silhouette_coeff(c), c) for c in clusterings])
 
         # generate the (heuristically) optimally-balanced cluster of nodes
-=======
-        memo = {}
-
-        clusterings = [
-            k_means_cluster(self.root, k, s_children) for k in range(2, MAX_KMEANS)
-        ]
-        score, bestcluster = max([(silhouette_coeff(c, memo), c) for c in clusterings])
-
->>>>>>> 533229c2
         nodes = [
             _NodeCursor.create_with_children(c, self.root)
             for c in bestcluster
@@ -1050,7 +956,6 @@
         self.root.stats["longest_overflow"] = max(
             self.root.stats["longest_overflow"], dur
         )
-<<<<<<< HEAD
 
     def _set_children(self, cs: list):
         """Set up the (new/altered) leaf tree structure.
@@ -1059,8 +964,6 @@
         and ``_NodeCursor._balance()``.
         
         """
-=======
->>>>>>> 533229c2
 
         self.first_child = 0
 
@@ -1096,11 +999,8 @@
         self._save_back()
 
     def children(self):
-<<<<<<< HEAD
         """Yield the children of a node."""
 
-=======
->>>>>>> 533229c2
         if 0 == self.first_child:
             return
 
@@ -1228,28 +1128,9 @@
             cluster_coeff = sum(ws) / len(ws)
             coeffs.append(cluster_coeff)
 
-<<<<<<< HEAD
         silcoeff = sum(coeffs) / len(coeffs)
 
     return silcoeff
-=======
-def silhouette_coeff(clustering, memo_tab):
-    # special case for a clustering of 1.0
-    if len(clustering) == 1:
-        return 1.0
-
-    coeffs = []
-    for cluster in clustering:
-        others = [c for c in clustering if c is not cluster]
-        others_cntr = [center_of_gravity(c) for c in others]
-        ws = [
-            silhouette_w(node, cluster, others[closest(others_cntr, node)], memo_tab)
-            for node in cluster
-        ]
-        cluster_coeff = sum(ws) / len(ws)
-        coeffs.append(cluster_coeff)
-    return sum(coeffs) / len(coeffs)
->>>>>>> 533229c2
 
 
 def center_of_gravity(nodes):
@@ -1340,12 +1221,8 @@
     root.stats["count_kmeans_iter_f"] += 1
 
     # Initialize: take n random nodes.
-<<<<<<< HEAD
-    #   random.shuffle(ns)
-=======
     # random.shuffle(ns)
 
->>>>>>> 533229c2
     cluster_starts = ns[:k]
     cluster_centers = [center_of_gravity([n]) for n in ns[:k]]
 
@@ -1363,13 +1240,8 @@
 
         for c in clusters:
             if len(c) == 0:
-<<<<<<< HEAD
                 print("Error....")
                 print(("Nodes: %d, centers: %s." % (len(ns), repr(cluster_centers))))
-=======
-                print("Errorrr....")
-                print(("Nodes: %d, centers: %s" % (len(ns), repr(cluster_centers))))
->>>>>>> 533229c2
 
             assert len(c) > 0
 
