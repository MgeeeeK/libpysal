--- conflicted
+++ resolved
@@ -53,37 +53,26 @@
     def __init__(self, *args, **kwargs):
 
         tables.DataTable.__init__(self, *args, **kwargs)
-<<<<<<< HEAD
 
         if self.mode == "r":
             self.f = f = open(self.dataPath, "rb")
             # from dbf file standards
             numrec, lenheader = struct.unpack("<xxxxLH22x", f.read(32))
+
             # each field is 32 bytes
             numfields = (lenheader - 33) // 32
-=======
-        if self.mode == "r":
-            self.f = f = open(self.dataPath, "rb")
-            numrec, lenheader = struct.unpack(
-                "<xxxxLH22x", f.read(32)
-            )  # from dbf file standards
-            numfields = (lenheader - 33) // 32  # each field is 32 bytes
->>>>>>> 533229c2
             self.n_records = numrec
             self.n_fields = numfields
             self.field_info = [("DeletionFlag", "C", 1, 0)]
             record_size = 1
-<<<<<<< HEAD
+
             # each record is a string
             fmt = "s"
-=======
-            fmt = "s"  # each record is a string
->>>>>>> 533229c2
+
             self._col_index = {}
             idx = 0
 
             for fieldno in range(numfields):
-<<<<<<< HEAD
                 # again, check struct for fmt def.
                 name, typ, size, deci = struct.unpack("<11sc4xBB14x", f.read(32))
                 # forces to unicode in 2, to str in 3
@@ -96,26 +85,12 @@
                 idx += 1
                 # alt: str(size) + 's'
                 fmt += "%ds" % size
-=======
-                name, typ, size, deci = struct.unpack(
-                    "<11sc4xBB14x", f.read(32)
-                )  # again, check struct for fmt def.
-                name = name.decode()  # forces to unicode in 2, to str in 3
-                typ = typ.decode()
-                name = name.replace("\0", "")  # same as NULs, \x00
-                # eliminate NULs from string
-                self._col_index[name] = (idx, record_size)
-                idx += 1
-                fmt += "%ds" % size  # alt: str(size) + 's'
->>>>>>> 533229c2
+
                 record_size += size
                 self.field_info.append((name, typ, size, deci))
 
             terminator = f.read(1).decode()
-<<<<<<< HEAD
-
-=======
->>>>>>> 533229c2
+
             assert terminator == "\r"
             self.header_size = self.f.tell()
             self.record_size = record_size
@@ -130,10 +105,7 @@
             self.field_spec = field_spec
 
             # self.spec = [types[fInfo[0]] for fInfo in self.field_info]
-<<<<<<< HEAD
-
-=======
->>>>>>> 533229c2
+
         elif self.mode == "w":
             self.f = open(self.dataPath, "wb")
             self.header = None
@@ -141,7 +113,6 @@
             self.numrec = 0
             self.FIRST_WRITE = True
 
-<<<<<<< HEAD
     def __len__(self) -> int:
         """
         
@@ -156,13 +127,6 @@
             msg = "Invalid operation, cannot read from a file opened in 'w' mode."
             raise IOError(msg)
 
-=======
-    def __len__(self):
-        if self.mode != "r":
-            raise IOError(
-                "Invalid operation, Cannot read from a file opened in 'w' mode."
-            )
->>>>>>> 533229c2
         return self.n_records
 
     def seek(self, i):
@@ -180,12 +144,8 @@
         """
 
         if key not in self._col_index:
-<<<<<<< HEAD
             raise AttributeError("Field: %s does not exist in header." % key)
 
-=======
-            raise AttributeError("Field: % s does not exist in header" % key)
->>>>>>> 533229c2
         prevPos = self.tell()
         idx, offset = self._col_index[key]
         typ, size, deci = self.field_spec[idx]
@@ -198,10 +158,7 @@
             value = f.read(size)
             value = value.decode()
             f.seek(gap, 1)
-<<<<<<< HEAD
-
-=======
->>>>>>> 533229c2
+
             if typ == "N":
                 value = value.replace("\0", "").lstrip()
                 if value == "":
@@ -241,15 +198,10 @@
     def read_record(self, i: int) -> list:
 
         self.seek(i)
-<<<<<<< HEAD
 
         rec = list(struct.unpack(self.record_fmt, self.f.read(self.record_size)))
         rec = [entry.decode() for entry in rec]
 
-=======
-        rec = list(struct.unpack(self.record_fmt, self.f.read(self.record_size)))
-        rec = [entry.decode() for entry in rec]
->>>>>>> 533229c2
         if rec[0] != " ":
             return self.read_record(i + 1)
         result = []
@@ -292,7 +244,6 @@
 
         return result
 
-<<<<<<< HEAD
     def _read(self) -> Union[list, None]:
         """
         
@@ -307,13 +258,6 @@
             msg = "Invalid operation, cannot read from a file opened in 'w' mode."
             raise IOError(msg)
 
-=======
-    def _read(self):
-        if self.mode != "r":
-            raise IOError(
-                "Invalid operation, Cannot read from a file opened in 'w' mode."
-            )
->>>>>>> 533229c2
         if self.pos < len(self):
             rec = self.read_record(self.pos)
             self.pos += 1
@@ -334,18 +278,11 @@
         """
 
         self._complain_ifclosed(self.closed)
-<<<<<<< HEAD
 
         if self.mode != "w":
             msg = "Invalid operation, cannot read from a file opened in 'r' mode."
             raise IOError(msg)
 
-=======
-        if self.mode != "w":
-            raise IOError(
-                "Invalid operation, Cannot write to a file opened in 'r' mode."
-            )
->>>>>>> 533229c2
         if self.FIRST_WRITE:
             self._firstWrite()
 
@@ -353,13 +290,10 @@
             raise TypeError("Rows must contains %d fields." % len(self.header))
 
         self.numrec += 1
-<<<<<<< HEAD
+
         # deletion flag
         self.f.write(" ".encode())
 
-=======
-        self.f.write(" ".encode())  # deletion flag
->>>>>>> 533229c2
         for (typ, size, deci), value in zip(self.field_spec, obj):
             if value is None:
                 if typ == "C":
@@ -392,10 +326,7 @@
         self.f.flush()
 
     def close(self):
-<<<<<<< HEAD
-
-=======
->>>>>>> 533229c2
+
         if self.mode == "w":
             self.flush()
             # End of file
@@ -442,10 +373,7 @@
         numfields = len(self.header)
         lenheader = numfields * 32 + 33
         lenrecord = sum(field[1] for field in self.field_spec) + 1
-<<<<<<< HEAD
-
-=======
->>>>>>> 533229c2
+
         hdr = struct.pack(
             "<BBBBLHH20x", ver, yr, mon, day, numrec, lenheader, lenrecord
         )
@@ -467,19 +395,12 @@
 
 
 if __name__ == "__main__":
-<<<<<<< HEAD
     import libpysal
 
     file_name = libpysal.examples.get_path("10740.dbf")
     f = libpysal.open(file_name, "r")
     newDB = libpysal.open("copy.dbf", "w")
-=======
-    import pysal
-
-    file_name = pysal.examples.get_path("10740.dbf")
-    f = pysal.open(file_name, "r")
-    newDB = pysal.open("copy.dbf", "w")
->>>>>>> 533229c2
+
     newDB.header = f.header
     newDB.field_spec = f.field_spec
     print(f.header)
@@ -487,11 +408,8 @@
         print(row)
         newDB.write(row)
     newDB.close()
-<<<<<<< HEAD
     copy = libpysal.open("copy.dbf", "r")
-=======
-    copy = pysal.open("copy.dbf", "r")
->>>>>>> 533229c2
+
     f.seek(0)
     print("HEADER: ", copy.header == f.header)
     print("SPEC: ", copy.field_spec == f.field_spec)
