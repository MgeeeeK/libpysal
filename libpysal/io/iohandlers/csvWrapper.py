--- conflicted
+++ resolved
@@ -8,7 +8,6 @@
 
 
 class csvWrapper(tables.DataTable):
-<<<<<<< HEAD
     """Read a ``.csv`` file in a `DataTable` object.
 
     Examples
@@ -68,8 +67,6 @@
      float]
     
     """
-=======
->>>>>>> 533229c2
 
     __doc__ = tables.DataTable.__doc__
     FORMATS = ["csv"]
@@ -101,18 +98,10 @@
             self.fileObj.close()
             self.__len = len(data)
 
-<<<<<<< HEAD
     def _determineHeader(self, data: list) -> bool:
 
         HEADER = True
 
-=======
-    def _determineHeader(self, data):
-        # head = [val.strip().replace('-','').replace('.','').isdigit() for val in data[0]]
-        # if True in head: #no numbers in header!
-        #    HEADER = False
-        #    return HEADER
->>>>>>> 533229c2
         headSpec = self._determineSpec([data[0]])
         restSpec = self._determineSpec(data[1:])
 
@@ -133,10 +122,6 @@
 
             for row in data:
                 val = row[j]
-<<<<<<< HEAD
-
-=======
->>>>>>> 533229c2
                 if not val.strip().replace("-", "").replace(".", "").isdigit():
                     isInt = False
                     isFloat = False
